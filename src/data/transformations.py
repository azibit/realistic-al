--- conflicted
+++ resolved
@@ -73,7 +73,6 @@
     return randaug_transform
 
 
-<<<<<<< HEAD
 def get_isic_train_transform():
     """Return Transformation for ISIC Skin Lesion Diagnosis.
     Based on: https://github.com/JiaxinZhuang/Skin-Lesion-Recognition.Pytorch
@@ -120,7 +119,7 @@
     # input_size = 224
     transform = transforms.Compose([transforms.Resize((224, 224))])
     return transform
-=======
+
 def get_randaug_cifar_cutout_transform():
     randaug_transform = transforms.Compose(
         [
@@ -132,7 +131,7 @@
         ]
     )
     return randaug_transform
->>>>>>> 487088b6
+
 
 
 class AbstractTransform:
